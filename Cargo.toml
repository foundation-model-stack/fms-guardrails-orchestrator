--- conflicted
+++ resolved
@@ -24,13 +24,8 @@
 eventsource-stream = "0.2.3"
 futures = "0.3.31"
 futures-util = { version = "0.3", default-features = false, features = [] }
-<<<<<<< HEAD
 ginepro = { git = "https://github.com/gkumbhat/ginepro", branch = "add_tonic_endpoint_settings" }
-http = "1.2.0"
-=======
-ginepro = "0.8.2"
 http = "1.3.1"
->>>>>>> efa50675
 http-body = "1.0"
 http-body-util = "0.1.3"
 http-serde = "2.1.1"
@@ -42,18 +37,6 @@
     "server-graceful",
     "tokio",
 ] }
-<<<<<<< HEAD
-opentelemetry = { version = "0.27.0", features = ["metrics", "trace"] }
-opentelemetry-http = { version = "0.27.0", features = ["reqwest"] }
-opentelemetry-otlp = { version = "0.27.0", features = [
-    "grpc-tonic",
-    "http-proto",
-] }
-opentelemetry_sdk = { version = "0.27.0", features = ["rt-tokio", "metrics"] }
-pin-project-lite = "0.2.16"
-prost = "0.13.4"
-reqwest = { version = "0.12.15", features = [
-=======
 opentelemetry = { version = "0.29.1", features = ["metrics", "trace"] }
 opentelemetry-http = { version = "0.29.0", features = ["reqwest"] }
 opentelemetry-otlp = { version = "0.29.0", features = [
@@ -64,7 +47,6 @@
 pin-project-lite = "0.2.16"
 prost = "0.13.5"
 reqwest = { version = "0.12.18", features = [
->>>>>>> efa50675
     "blocking",
     "rustls-tls",
     "json",
