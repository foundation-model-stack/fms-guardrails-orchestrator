<<<<<<< HEAD
/*
 Copyright FMS Guardrails Orchestrator Authors

 Licensed under the Apache License, Version 2.0 (the "License");
 you may not use this file except in compliance with the License.
 You may obtain a copy of the License at

     http://www.apache.org/licenses/LICENSE-2.0

 Unless required by applicable law or agreed to in writing, software
 distributed under the License is distributed on an "AS IS" BASIS,
 WITHOUT WARRANTIES OR CONDITIONS OF ANY KIND, either express or implied.
 See the License for the specific language governing permissions and
 limitations under the License.

*/

use std::collections::HashMap;
=======
use std::{collections::HashMap, pin::Pin};
>>>>>>> e2b3e3e0

use futures::{Stream, StreamExt};
use ginepro::LoadBalancedChannel;
use tonic::Request;

use super::{create_grpc_clients, Error};
use crate::{
    clients::COMMON_ROUTER_KEY,
    config::ServiceConfig,
    pb::{
        caikit::runtime::nlp::{
            nlp_service_client::NlpServiceClient, ServerStreamingTextGenerationTaskRequest,
            TextGenerationTaskRequest, TokenClassificationTaskRequest, TokenizationTaskRequest,
        },
        caikit_data_model::nlp::{
            GeneratedTextResult, GeneratedTextStreamResult, TokenClassificationResults,
            TokenizationResults,
        },
    },
};

const MODEL_ID_HEADER_NAME: &str = "mm-model-id";

#[derive(Clone)]
pub struct NlpClient {
    clients: HashMap<String, NlpServiceClient<LoadBalancedChannel>>,
}

impl NlpClient {
    pub async fn new(default_port: u16, config: &[(String, ServiceConfig)]) -> Self {
        let clients = create_grpc_clients(default_port, config, NlpServiceClient::new).await;
        Self { clients }
    }

    fn client(&self, _model_id: &str) -> Result<NlpServiceClient<LoadBalancedChannel>, Error> {
        // NOTE: We currently forward requests to common router, so we use a single client.
        let model_id = COMMON_ROUTER_KEY;
        Ok(self
            .clients
            .get(model_id)
            .ok_or_else(|| Error::ModelNotFound {
                model_id: model_id.to_string(),
            })?
            .clone())
    }

    pub async fn tokenization_task_predict(
        &self,
        model_id: &str,
        request: TokenizationTaskRequest,
    ) -> Result<TokenizationResults, Error> {
        let request = request_with_model_id(request, model_id);
        Ok(self
            .client(model_id)?
            .tokenization_task_predict(request)
            .await?
            .into_inner())
    }

    pub async fn token_classification_task_predict(
        &self,
        model_id: &str,
        request: TokenClassificationTaskRequest,
    ) -> Result<TokenClassificationResults, Error> {
        let request = request_with_model_id(request, model_id);
        Ok(self
            .client(model_id)?
            .token_classification_task_predict(request)
            .await?
            .into_inner())
    }

    pub async fn text_generation_task_predict(
        &self,
        model_id: &str,
        request: TextGenerationTaskRequest,
    ) -> Result<GeneratedTextResult, Error> {
        let request = request_with_model_id(request, model_id);
        Ok(self
            .client(model_id)?
            .text_generation_task_predict(request)
            .await?
            .into_inner())
    }

    pub async fn server_streaming_text_generation_task_predict(
        &self,
        model_id: &str,
        request: ServerStreamingTextGenerationTaskRequest,
    ) -> Result<Pin<Box<dyn Stream<Item = GeneratedTextStreamResult> + Send>>, Error> {
        let request = request_with_model_id(request, model_id);
        let response_stream = self
            .client(model_id)?
            .server_streaming_text_generation_task_predict(request)
            .await?
            .into_inner()
            .map(|resp| resp.unwrap())
            .boxed();
        Ok(response_stream)
    }
}

fn request_with_model_id<T>(request: T, model_id: &str) -> Request<T> {
    let mut request = Request::new(request);
    request
        .metadata_mut()
        .insert(MODEL_ID_HEADER_NAME, model_id.parse().unwrap());
    request
}<|MERGE_RESOLUTION|>--- conflicted
+++ resolved
@@ -1,4 +1,3 @@
-<<<<<<< HEAD
 /*
  Copyright FMS Guardrails Orchestrator Authors
 
@@ -16,10 +15,7 @@
 
 */
 
-use std::collections::HashMap;
-=======
 use std::{collections::HashMap, pin::Pin};
->>>>>>> e2b3e3e0
 
 use futures::{Stream, StreamExt};
 use ginepro::LoadBalancedChannel;
