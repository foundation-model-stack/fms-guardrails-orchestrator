/*
 Copyright FMS Guardrails Orchestrator Authors

 Licensed under the Apache License, Version 2.0 (the "License");
 you may not use this file except in compliance with the License.
 You may obtain a copy of the License at

     http://www.apache.org/licenses/LICENSE-2.0

 Unless required by applicable law or agreed to in writing, software
 distributed under the License is distributed on an "AS IS" BASIS,
 WITHOUT WARRANTIES OR CONDITIONS OF ANY KIND, either express or implied.
 See the License for the specific language governing permissions and
 limitations under the License.

*/

use std::collections::HashMap;

use async_trait::async_trait;
use eventsource_stream::Eventsource;
use futures::StreamExt;
use http_body_util::BodyExt;
use hyper::{HeaderMap, StatusCode};
use serde::{Deserialize, Serialize};
use tokio::sync::mpsc;
use tracing::{info, instrument};

<<<<<<< HEAD
use super::{create_http_client, Client, Error, HttpClient};
use crate::{
    config::ServiceConfig,
    health::HealthCheckResult,
    models::{DetectorParams, OrchestratorDetectionResult},
    tracing_utils::with_traceparent_header,
};
=======
use super::{create_http_client, http::HttpClientExt, Client, Error, HttpClient};
use crate::{config::ServiceConfig, health::HealthCheckResult};
>>>>>>> 0da639d5

const DEFAULT_PORT: u16 = 8080;

const CHAT_COMPLETIONS_ENDPOINT: &str = "/v1/chat/completions";

#[cfg_attr(test, faux::create)]
#[derive(Clone)]
pub struct OpenAiClient {
    client: HttpClient,
    health_client: Option<HttpClient>,
}

#[cfg_attr(test, faux::methods)]
impl OpenAiClient {
    pub async fn new(
        config: &ServiceConfig,
        health_config: Option<&ServiceConfig>,
    ) -> Result<Self, Error> {
        let client = create_http_client(DEFAULT_PORT, config).await?;
        let health_client = if let Some(health_config) = health_config {
            Some(create_http_client(DEFAULT_PORT, health_config).await?)
        } else {
            None
        };
        Ok(Self {
            client,
            health_client,
        })
    }

    pub fn client(&self) -> &HttpClient {
        &self.client
    }

    #[instrument(skip_all, fields(request.model))]
    pub async fn chat_completions(
        &self,
        request: ChatCompletionsRequest,
        headers: HeaderMap,
    ) -> Result<ChatCompletionsResponse, Error> {
        let url = self.inner().endpoint(CHAT_COMPLETIONS_ENDPOINT);
        let stream = request.stream.unwrap_or_default();
        info!("sending Open AI chat completion request to {}", url);
        if stream {
            let (tx, rx) = mpsc::channel(32);
            let mut event_stream = self
                .inner()
                .post(url, headers, request)
                .await?
                .0
                .into_data_stream()
                .eventsource();
            // Spawn task to forward events to receiver
            tokio::spawn(async move {
                while let Some(result) = event_stream.next().await {
                    match result {
                        Ok(event) if event.data == "[DONE]" => {
                            // Send None to signal that the stream completed
                            let _ = tx.send(Ok(None)).await;
                            break;
                        }
                        Ok(event) => match serde_json::from_str::<ChatCompletionChunk>(&event.data)
                        {
                            Ok(chunk) => {
                                let _ = tx.send(Ok(Some(chunk))).await;
                            }
                            Err(e) => {
                                let error = Error::Http {
                                    code: StatusCode::INTERNAL_SERVER_ERROR,
                                    message: format!("deserialization error: {e}"),
                                };
                                let _ = tx.send(Err(error)).await;
                            }
                        },
                        Err(error) => {
                            // We received an error from the event stream, send error message
                            let error = Error::Http {
                                code: StatusCode::INTERNAL_SERVER_ERROR,
                                message: error.to_string(),
                            };
                            let _ = tx.send(Err(error)).await;
                        }
                    }
                }
            });
            Ok(ChatCompletionsResponse::Streaming(rx))
        } else {
            let response = self.client.clone().post(url, headers, request).await?;
            match response.status() {
                StatusCode::OK => Ok(response.json::<ChatCompletion>().await?.into()),
                _ => {
                    let code = response.status();
                    let message = if let Ok(response) = response.json::<OpenAiError>().await {
                        response.message
                    } else {
                        "unknown error occurred".into()
                    };
                    Err(Error::Http { code, message })
                }
            }
        }
    }
}

#[cfg_attr(test, faux::methods)]
#[async_trait]
impl Client for OpenAiClient {
    fn name(&self) -> &str {
        "openai"
    }

    async fn health(&self) -> HealthCheckResult {
        if let Some(health_client) = &self.health_client {
            health_client.health().await
        } else {
            self.client.health().await
        }
    }
}

#[cfg_attr(test, faux::methods)]
impl HttpClientExt for OpenAiClient {
    fn inner(&self) -> &HttpClient {
        self.client()
    }
}

#[derive(Debug)]
pub enum ChatCompletionsResponse {
    Unary(ChatCompletion),
    Streaming(mpsc::Receiver<Result<Option<ChatCompletionChunk>, Error>>),
}

impl From<ChatCompletion> for ChatCompletionsResponse {
    fn from(value: ChatCompletion) -> Self {
        Self::Unary(value)
    }
}

#[derive(Debug, Default, Clone, Serialize, Deserialize)]
pub struct ChatCompletionsRequest {
    /// A list of messages comprising the conversation so far.
    pub messages: Vec<Message>,
    /// ID of the model to use.
    pub model: String,
    /// Whether or not to store the output of this chat completion request.
    #[serde(skip_serializing_if = "Option::is_none")]
    pub store: Option<bool>,
    /// Developer-defined tags and values.
    #[serde(skip_serializing_if = "Option::is_none")]
    pub metadata: Option<serde_json::Value>,
    #[serde(skip_serializing_if = "Option::is_none")]
    pub frequency_penalty: Option<f32>,
    /// Modify the likelihood of specified tokens appearing in the completion.
    #[serde(skip_serializing_if = "Option::is_none")]
    pub logit_bias: Option<HashMap<String, f32>>,
    /// Whether to return log probabilities of the output tokens or not.
    /// If true, returns the log probabilities of each output token returned in the content of message.
    #[serde(skip_serializing_if = "Option::is_none")]
    pub logprobs: Option<bool>,
    /// An integer between 0 and 20 specifying the number of most likely tokens to return
    /// at each token position, each with an associated log probability.
    /// logprobs must be set to true if this parameter is used.
    #[serde(skip_serializing_if = "Option::is_none")]
    pub top_logprobs: Option<u32>,
    /// The maximum number of tokens that can be generated in the chat completion. (DEPRECATED)
    #[serde(skip_serializing_if = "Option::is_none")]
    pub max_tokens: Option<u32>,
    /// An upper bound for the number of tokens that can be generated for a completion, including visible output tokens and reasoning tokens.
    #[serde(skip_serializing_if = "Option::is_none")]
    pub max_completion_tokens: Option<u32>,
    /// How many chat completion choices to generate for each input message.
    #[serde(skip_serializing_if = "Option::is_none")]
    pub n: Option<u32>,
    /// Positive values penalize new tokens based on whether they appear in the text so far,
    /// increasing the model's likelihood to talk about new topics.
    #[serde(skip_serializing_if = "Option::is_none")]
    pub presence_penalty: Option<f32>,
    /// An object specifying the format that the model must output.
    #[serde(skip_serializing_if = "Option::is_none")]
    pub response_format: Option<ResponseFormat>,
    /// If specified, our system will make a best effort to sample deterministically,
    /// such that repeated requests with the same seed and parameters should return the same result.
    #[serde(skip_serializing_if = "Option::is_none")]
    pub seed: Option<u64>,
    /// Specifies the latency tier to use for processing the request.
    #[serde(skip_serializing_if = "Option::is_none")]
    pub service_tier: Option<String>,
    /// Up to 4 sequences where the API will stop generating further tokens.
    #[serde(skip_serializing_if = "Option::is_none")]
    pub stop: Option<StopTokens>,
    /// If set, partial message deltas will be sent, like in ChatGPT.
    /// Tokens will be sent as data-only server-sent events as they become available,
    /// with the stream terminated by a data: [DONE] message.
    #[serde(skip_serializing_if = "Option::is_none")]
    pub stream: Option<bool>,
    /// Options for streaming response. Only set this when you set stream: true.
    #[serde(skip_serializing_if = "Option::is_none")]
    pub stream_options: Option<StreamOptions>,
    /// What sampling temperature to use, between 0 and 2.
    /// Higher values like 0.8 will make the output more random,
    /// while lower values like 0.2 will make it more focused and deterministic.
    #[serde(skip_serializing_if = "Option::is_none")]
    pub temperature: Option<f32>,
    /// An alternative to sampling with temperature, called nucleus sampling,
    /// where the model considers the results of the tokens with top_p probability mass.
    /// So 0.1 means only the tokens comprising the top 10% probability mass are considered.
    #[serde(skip_serializing_if = "Option::is_none")]
    pub top_p: Option<f32>,
    /// A list of tools the model may call.
    #[serde(skip_serializing_if = "Option::is_none")]
    pub tools: Option<Tool>,
    /// Controls which (if any) tool is called by the model.
    #[serde(skip_serializing_if = "Option::is_none")]
    pub tool_choice: Option<ToolChoice>,
    /// Whether to enable parallel function calling during tool use.
    #[serde(skip_serializing_if = "Option::is_none")]
    pub parallel_tool_calls: Option<bool>,
    /// A unique identifier representing your end-user.
    #[serde(skip_serializing_if = "Option::is_none")]
    pub user: Option<String>,

    // Additional vllm params
    #[serde(skip_serializing_if = "Option::is_none")]
    pub best_of: Option<usize>,
    #[serde(skip_serializing_if = "Option::is_none")]
    pub use_beam_search: Option<bool>,
    #[serde(skip_serializing_if = "Option::is_none")]
    pub top_k: Option<isize>,
    #[serde(skip_serializing_if = "Option::is_none")]
    pub min_p: Option<f32>,
    #[serde(skip_serializing_if = "Option::is_none")]
    pub repetition_penalty: Option<f32>,
    #[serde(skip_serializing_if = "Option::is_none")]
    pub length_penalty: Option<f32>,
    #[serde(skip_serializing_if = "Option::is_none")]
    pub early_stopping: Option<bool>,
    #[serde(skip_serializing_if = "Option::is_none")]
    pub ignore_eos: Option<bool>,
    #[serde(skip_serializing_if = "Option::is_none")]
    pub min_tokens: Option<u32>,
    #[serde(skip_serializing_if = "Option::is_none")]
    pub stop_token_ids: Option<Vec<usize>>,
    #[serde(skip_serializing_if = "Option::is_none")]
    pub skip_special_tokens: Option<bool>,
    #[serde(skip_serializing_if = "Option::is_none")]
    pub spaces_between_special_tokens: Option<bool>,

    // Detectors
    // Note: We need to make it optional, since this structure also gets used to
    // form request for chat completions. And downstream server, like vLLM would
    // reject extra parameters.
    #[serde(skip_serializing_if = "Option::is_none")]
    pub detectors: Option<DetectorConfig>,
}

#[derive(Default, Debug, Clone, PartialEq, Serialize, Deserialize)]
pub struct DetectorConfig {
    #[serde(skip_serializing_if = "Option::is_none")]
    pub input: Option<HashMap<String, DetectorParams>>,

    #[serde(skip_serializing_if = "Option::is_none")]
    pub output: Option<HashMap<String, DetectorParams>>,
}

#[derive(Debug, Clone, Serialize, Deserialize)]
pub struct ResponseFormat {
    /// The type of response format being defined.
    #[serde(rename = "type")]
    pub r#type: String,
    #[serde(skip_serializing_if = "Option::is_none")]
    pub json_schema: Option<JsonSchema>,
}

#[derive(Debug, Clone, Serialize, Deserialize)]
pub struct JsonSchema {
    /// The name of the response format.
    pub name: String,
    /// A description of what the response format is for, used by the model to determine how to respond in the format.
    #[serde(skip_serializing_if = "Option::is_none")]
    pub description: Option<String>,
    /// The schema for the response format, described as a JSON Schema object.
    #[serde(skip_serializing_if = "Option::is_none")]
    pub schema: Option<JsonSchemaObject>,
    /// Whether to enable strict schema adherence when generating the output.
    #[serde(skip_serializing_if = "Option::is_none")]
    pub strict: Option<bool>,
}

#[derive(Debug, Clone, Serialize, Deserialize)]
pub struct Tool {
    /// The type of the tool.
    #[serde(rename = "type")]
    pub r#type: String,
    pub function: ToolFunction,
}

#[derive(Debug, Clone, Serialize, Deserialize)]
pub struct ToolFunction {
    /// The name of the function to be called.
    pub name: String,
    /// A description of what the function does, used by the model to choose when and how to call the function.
    #[serde(skip_serializing_if = "Option::is_none")]
    pub description: Option<String>,
    /// The parameters the functions accepts, described as a JSON Schema object.
    #[serde(skip_serializing_if = "Option::is_none")]
    pub parameters: Option<JsonSchema>,
    /// Whether to enable strict schema adherence when generating the function call.
    #[serde(skip_serializing_if = "Option::is_none")]
    pub strict: Option<bool>,
}

#[derive(Debug, Clone, Serialize, Deserialize)]
#[serde(untagged)]
pub enum ToolChoice {
    /// `none` means the model will not call any tool and instead generates a message.
    /// `auto` means the model can pick between generating a message or calling one or more tools.
    /// `required` means the model must call one or more tools.
    String,
    /// Specifies a tool the model should use. Use to force the model to call a specific function.
    Object(ToolChoiceObject),
}

#[derive(Debug, Clone, Serialize, Deserialize)]
pub struct ToolChoiceObject {
    /// The type of the tool.
    #[serde(rename = "type")]
    pub r#type: String,
    pub function: Function,
}

#[derive(Debug, Clone, Serialize, Deserialize)]
pub struct StreamOptions {
    /// If set, an additional chunk will be streamed before the data: [DONE] message.
    /// The usage field on this chunk shows the token usage statistics for the entire
    /// request, and the choices field will always be an empty array. All other chunks
    /// will also include a usage field, but with a null value.
    #[serde(skip_serializing_if = "Option::is_none")]
    pub include_usage: Option<bool>,
}

#[derive(Debug, Clone, Serialize, Deserialize)]
pub struct JsonSchemaObject {
    pub id: String,
    pub schema: String,
    pub title: String,
    pub description: Option<String>,
    #[serde(rename = "type")]
    pub r#type: String,
    pub properties: Option<HashMap<String, serde_json::Value>>,
    pub required: Option<Vec<String>>,
}

#[derive(Debug, Default, Clone, Serialize, Deserialize)]
pub struct Message {
    /// The role of the messages author.
    pub role: String,
    /// The contents of the message.
    #[serde(skip_serializing_if = "Option::is_none")]
    pub content: Option<Content>,
    /// An optional name for the participant.
    #[serde(skip_serializing_if = "Option::is_none")]
    pub name: Option<String>,
    /// The refusal message by the assistant. (assistant message only)
    #[serde(skip_serializing_if = "Option::is_none")]
    pub refusal: Option<String>,
    /// The tool calls generated by the model, such as function calls. (assistant message only)
    #[serde(skip_serializing_if = "Option::is_none")]
    pub tool_calls: Option<Vec<ToolCall>>,
    /// Tool call that this message is responding to. (tool message only)
    #[serde(skip_serializing_if = "Option::is_none")]
    pub tool_call_id: Option<String>,
}

#[derive(Debug, Clone, Serialize, Deserialize)]
#[serde(untagged)]
pub enum Content {
    /// The text contents of the message.
    Text(String),
    /// Array of content parts.
    Array(Vec<ContentPart>),
}

impl From<String> for Content {
    fn from(value: String) -> Self {
        Content::Text(value)
    }
}

impl From<&str> for Content {
    fn from(value: &str) -> Self {
        Content::Text(value.to_string())
    }
}

impl From<Vec<ContentPart>> for Content {
    fn from(value: Vec<ContentPart>) -> Self {
        Content::Array(value)
    }
}

impl From<String> for ContentPart {
    fn from(value: String) -> Self {
        ContentPart {
            r#type: ContentType::Text,
            text: Some(value),
            image_url: None,
            refusal: None,
        }
    }
}

impl From<Vec<String>> for Content {
    fn from(value: Vec<String>) -> Self {
        Content::Array(value.into_iter().map(|v| v.into()).collect())
    }
}

#[derive(Debug, Default, Clone, Serialize, Deserialize)]
pub enum ContentType {
    #[serde(rename = "text")]
    #[default]
    Text,
    #[serde(rename = "image_url")]
    ImageUrl,
}

#[derive(Debug, Default, Clone, Serialize, Deserialize)]
pub struct ContentPart {
    /// The type of the content part.
    #[serde(rename = "type")]
    pub r#type: ContentType,
    /// Text content
    #[serde(skip_serializing_if = "Option::is_none")]
    pub text: Option<String>,
    /// Image content
    #[serde(skip_serializing_if = "Option::is_none")]
    pub image_url: Option<ImageUrl>,
    /// The refusal message generated by the model. (assistant message only)
    #[serde(skip_serializing_if = "Option::is_none")]
    pub refusal: Option<String>,
}

#[derive(Debug, Clone, Serialize, Deserialize)]
pub struct ImageUrl {
    /// Either a URL of the image or the base64 encoded image data.
    pub url: String,
    /// Specifies the detail level of the image.
    #[serde(skip_serializing_if = "Option::is_none")]
    pub detail: Option<String>,
}

#[derive(Debug, Clone, Serialize, Deserialize)]
pub struct ToolCall {
    /// The ID of the tool call.
    pub id: String,
    /// The type of the tool.
    #[serde(rename = "type")]
    pub r#type: String,
    /// The function that the model called.
    pub function: Function,
}

#[derive(Debug, Clone, Serialize, Deserialize)]
pub struct Function {
    /// The name of the function to call.
    pub name: String,
    /// The arguments to call the function with, as generated by the model in JSON format.
    #[serde(skip_serializing_if = "Option::is_none")]
    pub arguments: Option<Vec<String>>,
}

/// Represents a chat completion response returned by model, based on the provided input.
#[derive(Debug, Default, Clone, Serialize, Deserialize)]
pub struct ChatCompletion {
    /// A unique identifier for the chat completion.
    pub id: String,
    /// The object type, which is always `chat.completion`.
    pub object: String,
    /// The Unix timestamp (in seconds) of when the chat completion was created.
    pub created: i64,
    /// The model used for the chat completion.
    pub model: String,
    /// A list of chat completion choices. Can be more than one if n is greater than 1.
    pub choices: Vec<ChatCompletionChoice>,
    /// Usage statistics for the completion request.
    pub usage: Usage,
    /// This fingerprint represents the backend configuration that the model runs with.
    #[serde(skip_serializing_if = "Option::is_none")]
    pub system_fingerprint: Option<String>,
    /// The service tier used for processing the request.
    /// This field is only included if the `service_tier` parameter is specified in the request.
    #[serde(skip_serializing_if = "Option::is_none")]
    pub service_tier: Option<String>,
<<<<<<< HEAD
    /// This fingerprint represents the backend configuration that the model runs with.
    #[serde(skip_serializing_if = "Option::is_none")]
    pub system_fingerprint: Option<String>,
    /// The object type, which is always `chat.completion`.
    pub object: String,
    /// Usage statistics for the completion request.
    pub usage: Usage,

    // Result of running different guardrail detectors
    #[serde(skip_serializing_if = "Option::is_none")]
    pub detections: Option<DetectionResult>,
    // Optional warnings
    #[serde(skip_serializing_if = "Option::is_none")]
    pub warnings: Option<Vec<OrchestratorWarning>>,
=======
>>>>>>> 0da639d5
}

/// A chat completion choice.
#[derive(Debug, Clone, Serialize, Deserialize)]
pub struct ChatCompletionChoice {
    /// The index of the choice in the list of choices.
    pub index: usize,
    /// A chat completion message generated by the model.
    pub message: ChatCompletionMessage,
    /// Log probability information for the choice.
    pub logprobs: Option<ChatCompletionLogprobs>,
    /// The reason the model stopped generating tokens.
    pub finish_reason: String,
}

/// A chat completion message generated by the model.
#[derive(Debug, Clone, Serialize, Deserialize)]
pub struct ChatCompletionMessage {
    /// The role of the author of this message.
    pub role: String,
    /// The contents of the message.
    pub content: Option<String>,
    /// The tool calls generated by the model, such as function calls.
    #[serde(default, skip_serializing_if = "Vec::is_empty")]
    pub tool_calls: Vec<ToolCall>,
    /// The refusal message generated by the model.
    #[serde(skip_serializing_if = "Option::is_none")]
    pub refusal: Option<String>,
}

#[derive(Debug, Clone, Deserialize, Serialize)]
pub struct ChatCompletionLogprobs {
    /// A list of message content tokens with log probability information.
    pub content: Option<Vec<ChatCompletionLogprob>>,
    /// A list of message refusal tokens with log probability information.
    #[serde(skip_serializing_if = "Option::is_none")]
    pub refusal: Option<Vec<ChatCompletionLogprob>>,
}

/// Log probability information for a choice.
#[derive(Debug, Clone, Serialize, Deserialize)]
pub struct ChatCompletionLogprob {
    /// The token.
    pub token: String,
    /// The log probability of this token.
    pub logprob: f32,
    #[serde(skip_serializing_if = "Option::is_none")]
    pub bytes: Option<Vec<u8>>,
    /// List of the most likely tokens and their log probability, at this token position.
    #[serde(skip_serializing_if = "Option::is_none")]
    pub top_logprobs: Option<Vec<ChatCompletionTopLogprob>>,
}

#[derive(Debug, Clone, Serialize, Deserialize)]
pub struct ChatCompletionTopLogprob {
    /// The token.
    pub token: String,
    /// The log probability of this token.
    pub logprob: f32,
}

/// Represents a streamed chunk of a chat completion response returned by model, based on the provided input.
#[derive(Debug, Clone, Serialize, Deserialize)]
pub struct ChatCompletionChunk {
    /// A unique identifier for the chat completion. Each chunk has the same ID.
    pub id: String,
    /// The object type, which is always `chat.completion.chunk`.
    pub object: String,
    /// The Unix timestamp (in seconds) of when the chat completion was created. Each chunk has the same timestamp.
    pub created: i64,
    /// The model to generate the completion.
    pub model: String,
    /// This fingerprint represents the backend configuration that the model runs with.
    #[serde(skip_serializing_if = "Option::is_none")]
    pub system_fingerprint: Option<String>,
    /// A list of chat completion choices.
    pub choices: Vec<ChatCompletionChunkChoice>,
    /// The service tier used for processing the request.
    /// This field is only included if the service_tier parameter is specified in the request.
    #[serde(skip_serializing_if = "Option::is_none")]
    pub service_tier: Option<String>,
    #[serde(skip_serializing_if = "Option::is_none")]
    pub usage: Option<Usage>,
}

#[derive(Debug, Clone, Serialize, Deserialize)]
pub struct ChatCompletionChunkChoice {
    /// The index of the choice in the list of choices.
    pub index: u32,
    /// A chat completion delta generated by streamed model responses.
    pub delta: ChatCompletionDelta,
    /// Log probability information for the choice.
    pub logprobs: Option<ChatCompletionLogprobs>,
    /// The reason the model stopped generating tokens.
    pub finish_reason: Option<String>,
}

/// A chat completion delta generated by streamed model responses.
#[derive(Debug, Clone, Serialize, Deserialize)]
pub struct ChatCompletionDelta {
    /// The role of the author of this message.
    #[serde(skip_serializing_if = "Option::is_none")]
    pub role: Option<String>,
    /// The contents of the message.
    #[serde(skip_serializing_if = "Option::is_none")]
    pub content: Option<String>,
    /// The refusal message generated by the model.
    #[serde(skip_serializing_if = "Option::is_none")]
    pub refusal: Option<String>,
    /// The tool calls generated by the model, such as function calls.
    #[serde(default, skip_serializing_if = "Vec::is_empty")]
    pub tool_calls: Vec<ToolCall>,
}

/// Usage statistics for a completion.
#[derive(Debug, Default, Clone, Serialize, Deserialize)]
pub struct Usage {
    /// Number of tokens in the prompt.
    pub prompt_tokens: u32,
    /// Total number of tokens used in the request (prompt + completion).
    pub total_tokens: u32,
    /// Number of tokens in the generated completion.
    pub completion_tokens: u32,
    /// Breakdown of tokens used in the prompt.
    #[serde(skip_serializing_if = "Option::is_none")]
    pub prompt_token_details: Option<PromptTokenDetails>,
    /// Breakdown of tokens used in a completion.
    #[serde(skip_serializing_if = "Option::is_none")]
    pub completion_token_details: Option<CompletionTokenDetails>,
}

#[derive(Debug, Clone, Serialize, Deserialize)]
pub struct CompletionTokenDetails {
    pub audio_tokens: u32,
    pub reasoning_tokens: u32,
}

#[derive(Debug, Clone, Serialize, Deserialize)]
pub struct PromptTokenDetails {
    pub audio_tokens: u32,
    pub cached_tokens: u32,
}

#[derive(Debug, Clone, Serialize, Deserialize)]
#[serde(untagged)]
pub enum StopTokens {
    Array(Vec<String>),
    String(String),
}

#[derive(Debug, Clone, Serialize, Deserialize)]
pub struct OpenAiError {
    pub object: Option<String>,
    pub message: String,
    #[serde(rename = "type")]
    pub r#type: Option<String>,
    pub param: Option<String>,
    pub code: u16,
}
#[derive(Debug, Clone, Serialize, Deserialize)]
pub struct DetectionResult {
    #[serde(skip_serializing_if = "Option::is_none")]
    pub input: Option<Vec<InputDetectionResult>>,
    #[serde(skip_serializing_if = "Option::is_none")]
    pub output: Option<Vec<OutputDetectionResult>>,
}

#[derive(Debug, Clone, Serialize, Deserialize)]
pub struct InputDetectionResult {
    pub message_index: u16,
    pub results: Option<Vec<OrchestratorDetectionResult>>,
}

#[derive(Debug, Clone, Serialize, Deserialize)]
pub struct OutputDetectionResult {
    choice_index: u16,
    results: Option<Vec<OrchestratorDetectionResult>>,
}

#[derive(Debug, Clone, Serialize, Deserialize)]
pub struct OrchestratorWarning {
    r#type: String,
    message: String,
}<|MERGE_RESOLUTION|>--- conflicted
+++ resolved
@@ -26,18 +26,12 @@
 use tokio::sync::mpsc;
 use tracing::{info, instrument};
 
-<<<<<<< HEAD
-use super::{create_http_client, Client, Error, HttpClient};
+use super::{create_http_client, http::HttpClientExt, Client, Error, HttpClient};
 use crate::{
     config::ServiceConfig,
     health::HealthCheckResult,
     models::{DetectorParams, OrchestratorDetectionResult},
-    tracing_utils::with_traceparent_header,
 };
-=======
-use super::{create_http_client, http::HttpClientExt, Client, Error, HttpClient};
-use crate::{config::ServiceConfig, health::HealthCheckResult};
->>>>>>> 0da639d5
 
 const DEFAULT_PORT: u16 = 8080;
 
@@ -532,23 +526,12 @@
     /// This field is only included if the `service_tier` parameter is specified in the request.
     #[serde(skip_serializing_if = "Option::is_none")]
     pub service_tier: Option<String>,
-<<<<<<< HEAD
-    /// This fingerprint represents the backend configuration that the model runs with.
-    #[serde(skip_serializing_if = "Option::is_none")]
-    pub system_fingerprint: Option<String>,
-    /// The object type, which is always `chat.completion`.
-    pub object: String,
-    /// Usage statistics for the completion request.
-    pub usage: Usage,
-
     // Result of running different guardrail detectors
     #[serde(skip_serializing_if = "Option::is_none")]
     pub detections: Option<DetectionResult>,
     // Optional warnings
     #[serde(skip_serializing_if = "Option::is_none")]
     pub warnings: Option<Vec<OrchestratorWarning>>,
-=======
->>>>>>> 0da639d5
 }
 
 /// A chat completion choice.
