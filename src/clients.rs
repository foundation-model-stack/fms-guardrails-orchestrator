/*
 Copyright FMS Guardrails Orchestrator Authors

 Licensed under the Apache License, Version 2.0 (the "License");
 you may not use this file except in compliance with the License.
 You may obtain a copy of the License at

     http://www.apache.org/licenses/LICENSE-2.0

 Unless required by applicable law or agreed to in writing, software
 distributed under the License is distributed on an "AS IS" BASIS,
 WITHOUT WARRANTIES OR CONDITIONS OF ANY KIND, either express or implied.
 See the License for the specific language governing permissions and
 limitations under the License.

*/

#![allow(dead_code)]
use std::{
    any::TypeId,
    collections::{hash_map, HashMap},
    fmt::Debug,
    ops::{Deref, DerefMut},
    pin::Pin,
    time::Duration,
};

use async_trait::async_trait;
use axum::http::{Extensions, HeaderMap};
use futures::Stream;
use ginepro::LoadBalancedChannel;
use http_body_util::combinators::BoxBody;
use hyper::{
    body::{Bytes, Incoming},
    Response,
};
use hyper_timeout::TimeoutConnector;
use hyper_util::rt::TokioExecutor;
use tonic::{metadata::MetadataMap, Request};
use tower::timeout::TimeoutLayer;
use tower::ServiceBuilder;
<<<<<<< HEAD
use tower_http::{
    classify::{GrpcErrorsAsFailures, GrpcFailureClass, SharedClassifier},
    trace::{
        DefaultOnBodyChunk, GrpcMakeClassifier, MakeSpan, OnEos, OnFailure, OnRequest, OnResponse,
        Trace, TraceLayer,
    },
};
use tracing::{debug, error, info, info_span, instrument, Span};
=======
use tracing::{debug, instrument, Span};
>>>>>>> 74cd63ab
use tracing_opentelemetry::OpenTelemetrySpanExt;
use url::Url;

use crate::{
    config::{ServiceConfig, Tls},
    health::HealthCheckResult,
    utils::{tls, trace::current_trace_id, trace::with_traceparent_header},
};

pub mod errors;
pub use errors::{grpc_to_http_code, Error};

pub mod http;
pub use http::{http_trace_layer, HttpClient};

pub mod chunker;

pub mod detector;
pub use detector::TextContentsDetectorClient;

pub mod tgis;
pub use tgis::TgisClient;

pub mod nlp;
pub use nlp::NlpClient;

pub mod generation;
pub use generation::GenerationClient;

pub mod openai;

const DEFAULT_CONNECT_TIMEOUT_SEC: u64 = 60;
const DEFAULT_REQUEST_TIMEOUT_SEC: u64 = 600;

pub type BoxStream<T> = Pin<Box<dyn Stream<Item = T> + Send>>;

mod private {
    pub struct Seal;
}

#[async_trait]
pub trait Client: Send + Sync + 'static {
    /// Returns the name of the client type.
    fn name(&self) -> &str;

    /// Returns the `TypeId` of the client type. Sealed to prevent overrides.
    fn type_id(&self, _: private::Seal) -> TypeId {
        TypeId::of::<Self>()
    }

    /// Performs a client health check.
    async fn health(&self) -> HealthCheckResult;
}

impl dyn Client {
    pub fn is<T: 'static>(&self) -> bool {
        TypeId::of::<T>() == self.type_id(private::Seal)
    }

    pub fn downcast<T: 'static>(self: Box<Self>) -> Result<Box<T>, Box<Self>> {
        if (*self).is::<T>() {
            let ptr = Box::into_raw(self) as *mut T;
            // SAFETY: guaranteed by `is`
            unsafe { Ok(Box::from_raw(ptr)) }
        } else {
            Err(self)
        }
    }

    pub fn downcast_ref<T: 'static>(&self) -> Option<&T> {
        if (*self).is::<T>() {
            let ptr = self as *const dyn Client as *const T;
            // SAFETY: guaranteed by `is`
            unsafe { Some(&*ptr) }
        } else {
            None
        }
    }

    pub fn downcast_mut<T: 'static>(&mut self) -> Option<&mut T> {
        if (*self).is::<T>() {
            let ptr = self as *mut dyn Client as *mut T;
            // SAFETY: guaranteed by `is`
            unsafe { Some(&mut *ptr) }
        } else {
            None
        }
    }
}

/// A map containing different types of clients.
#[derive(Default)]
pub struct ClientMap(HashMap<String, Box<dyn Client>>);

impl ClientMap {
    /// Creates an empty `ClientMap`.
    #[inline]
    pub fn new() -> Self {
        Self(HashMap::new())
    }

    /// Inserts a client into the map.
    #[inline]
    pub fn insert<V: Client>(&mut self, key: String, value: V) {
        self.0.insert(key, Box::new(value));
    }

    /// Returns a reference to the client trait object.
    #[inline]
    pub fn get(&self, key: &str) -> Option<&dyn Client> {
        self.0.get(key).map(|v| v.as_ref())
    }

    /// Returns a mutable reference to the client trait object.
    #[inline]
    pub fn get_mut(&mut self, key: &str) -> Option<&mut dyn Client> {
        self.0.get_mut(key).map(|v| v.as_mut())
    }

    /// Downcasts and returns a reference to the concrete client type.
    #[inline]
    pub fn get_as<V: Client>(&self, key: &str) -> Option<&V> {
        self.0.get(key)?.downcast_ref::<V>()
    }

    /// Downcasts and returns a mutable reference to the concrete client type.
    #[inline]
    pub fn get_mut_as<V: Client>(&mut self, key: &str) -> Option<&mut V> {
        self.0.get_mut(key)?.downcast_mut::<V>()
    }

    /// Removes a client from the map.
    #[inline]
    pub fn remove(&mut self, key: &str) -> Option<Box<dyn Client>> {
        self.0.remove(key)
    }

    /// An iterator visiting all key-value pairs in arbitrary order.
    #[inline]
    pub fn iter(&self) -> hash_map::Iter<'_, String, Box<dyn Client>> {
        self.0.iter()
    }

    /// An iterator visiting all keys in arbitrary order.
    #[inline]
    pub fn keys(&self) -> hash_map::Keys<'_, String, Box<dyn Client>> {
        self.0.keys()
    }

    /// An iterator visiting all values in arbitrary order.
    #[inline]
    pub fn values(&self) -> hash_map::Values<'_, String, Box<dyn Client>> {
        self.0.values()
    }

    /// Returns the number of elements in the map.
    #[inline]
    pub fn len(&self) -> usize {
        self.0.len()
    }

    /// Returns `true` if the map contains no elements.
    #[inline]
    pub fn is_empty(&self) -> bool {
        self.0.is_empty()
    }
}

#[instrument(skip_all, fields(hostname = service_config.hostname))]
pub async fn create_http_client(
    default_port: u16,
    service_config: &ServiceConfig,
) -> Result<HttpClient, Error> {
    let port = service_config.port.unwrap_or(default_port);
    let protocol = match service_config.tls {
        Some(_) => "https",
        None => "http",
    };
    let mut base_url = Url::parse(&format!("{}://{}", protocol, &service_config.hostname))
        .unwrap_or_else(|e| panic!("error parsing base url: {}", e));
    base_url
        .set_port(Some(port))
        .unwrap_or_else(|_| panic!("error setting port: {}", port));
    debug!(%base_url, "creating HTTP client");

    let connect_timeout = Duration::from_secs(DEFAULT_CONNECT_TIMEOUT_SEC);
    let request_timeout = Duration::from_secs(
        service_config
            .request_timeout
            .unwrap_or(DEFAULT_REQUEST_TIMEOUT_SEC),
    );

    let https_conn_builder = match &service_config.tls {
        Some(Tls::Config(tls)) => hyper_rustls::HttpsConnectorBuilder::new().with_tls_config(
            tls::build_client_config(tls)
                .await
                .map_err(|e| e.into_client_error())?,
        ),
        Some(_) => panic!("unexpected unresolved TLS in client builder"),
        None => hyper_rustls::HttpsConnectorBuilder::new()
            .with_tls_config(tls::build_insecure_client_config()),
    };
    let https_conn = https_conn_builder
        .https_or_http()
        .enable_http1()
        .enable_http2()
        .build();

    let mut timeout_conn = TimeoutConnector::new(https_conn);
    timeout_conn.set_connect_timeout(Some(connect_timeout));

    let client =
        hyper_util::client::legacy::Client::builder(TokioExecutor::new()).build(timeout_conn);
    let client = ServiceBuilder::new()
<<<<<<< HEAD
        .layer(http_trace_layer())
=======
>>>>>>> 74cd63ab
        .layer(TimeoutLayer::new(request_timeout))
        .service(client);
    Ok(HttpClient::new(base_url, client))
}

#[instrument(skip_all, fields(hostname = service_config.hostname))]
pub async fn create_grpc_client<C: Debug + Clone>(
    default_port: u16,
    service_config: &ServiceConfig,
    new: fn(LoadBalancedChannel) -> C,
) -> GrpcClient<C> {
    let port = service_config.port.unwrap_or(default_port);
    let protocol = match service_config.tls {
        Some(_) => "https",
        None => "http",
    };
    let mut base_url = Url::parse(&format!("{}://{}", protocol, &service_config.hostname)).unwrap();
    base_url.set_port(Some(port)).unwrap();
    debug!(%base_url, "creating gRPC client");
    let connect_timeout = Duration::from_secs(DEFAULT_REQUEST_TIMEOUT_SEC);
    let request_timeout = Duration::from_secs(
        service_config
            .request_timeout
            .unwrap_or(DEFAULT_REQUEST_TIMEOUT_SEC),
    );
    let mut builder = LoadBalancedChannel::builder((service_config.hostname.clone(), port))
        .connect_timeout(connect_timeout)
        .timeout(request_timeout);

    let client_tls_config = if let Some(Tls::Config(tls_config)) = &service_config.tls {
        let cert_path = tls_config.cert_path.as_ref().unwrap().as_path();
        let key_path = tls_config.key_path.as_ref().unwrap().as_path();
        let cert_pem = tokio::fs::read(cert_path)
            .await
            .unwrap_or_else(|error| panic!("error reading cert from {cert_path:?}: {error}"));
        let key_pem = tokio::fs::read(key_path)
            .await
            .unwrap_or_else(|error| panic!("error reading key from {key_path:?}: {error}"));
        let identity = tonic::transport::Identity::from_pem(cert_pem, key_pem);
        let mut client_tls_config = tonic::transport::ClientTlsConfig::new()
            .identity(identity)
            .with_native_roots()
            .with_webpki_roots();
        if let Some(client_ca_cert_path) = &tls_config.client_ca_cert_path {
            let client_ca_cert_pem =
                tokio::fs::read(client_ca_cert_path)
                    .await
                    .unwrap_or_else(|error| {
                        panic!("error reading client ca cert from {client_ca_cert_path:?}: {error}")
                    });
            client_tls_config = client_tls_config
                .ca_certificate(tonic::transport::Certificate::from_pem(client_ca_cert_pem));
        }
        Some(client_tls_config)
    } else {
        None
    };
    if let Some(client_tls_config) = client_tls_config {
        builder = builder.with_tls(client_tls_config);
    }
    let channel = builder
        .channel()
        .await
        .unwrap_or_else(|error| panic!("error creating grpc client: {error}"));

<<<<<<< HEAD
    let client = new(channel);
    let channel = ServiceBuilder::new()
        .layer(grpc_trace_layer())
        .service(client);
    GrpcClient(channel)
=======
    // Adds tower::Service wrapper to allow for enable middleware layers to be added
    let channel = ServiceBuilder::new().service(channel);
    new(channel)
>>>>>>> 74cd63ab
}

/// Returns `true` if hostname is valid according to [IETF RFC 1123](https://tools.ietf.org/html/rfc1123).
///
/// Conditions:
/// - It does not start or end with `-` or `.`.
/// - It does not contain any characters outside of the alphanumeric range, except for `-` and `.`.
/// - It is not empty.
/// - It is 253 or fewer characters.
/// - Its labels (characters separated by `.`) are not empty.
/// - Its labels are 63 or fewer characters.
/// - Its labels do not start or end with '-' or '.'.
pub fn is_valid_hostname(hostname: &str) -> bool {
    fn is_valid_char(byte: u8) -> bool {
        byte.is_ascii_lowercase()
            || byte.is_ascii_uppercase()
            || byte.is_ascii_digit()
            || byte == b'-'
            || byte == b'.'
    }
    !(hostname.bytes().any(|byte| !is_valid_char(byte))
        || hostname.split('.').any(|label| {
            label.is_empty() || label.len() > 63 || label.starts_with('-') || label.ends_with('-')
        })
        || hostname.is_empty()
        || hostname.len() > 253)
}

/// Turns a gRPC client request body of type `T` and header map into a `tonic::Request<T>`.
/// Will also inject the current `traceparent` header into the request based on the current span.
fn grpc_request_with_headers<T>(request: T, headers: HeaderMap) -> Request<T> {
    let ctx = Span::current().context();
    let headers = with_traceparent_header(&ctx, headers);
    let metadata = MetadataMap::from_headers(headers);
    Request::from_parts(metadata, Extensions::new(), request)
}

pub type GrpcServiceRequest = hyper::Request<tonic::body::BoxBody>;

#[derive(Debug, Clone)]
pub struct GrpcClient<C: Debug + Clone>(
    Trace<
        C,
        SharedClassifier<GrpcErrorsAsFailures>,
        ClientMakeSpan,
        ClientOnRequest,
        ClientOnResponse,
        DefaultOnBodyChunk,
        ClientOnEos,
        ClientOnFailure,
    >,
);

impl<C: Debug + Clone> Deref for GrpcClient<C> {
    type Target = C;

    fn deref(&self) -> &Self::Target {
        self.0.get_ref()
    }
}

impl<C: Debug + Clone> DerefMut for GrpcClient<C> {
    fn deref_mut(&mut self) -> &mut Self::Target {
        self.0.get_mut()
    }
}

pub type GrpcClientTraceLayer = TraceLayer<
    GrpcMakeClassifier,
    ClientMakeSpan,
    ClientOnRequest,
    ClientOnResponse,
    DefaultOnBodyChunk, // no metrics currently per body chunk
    ClientOnEos,
    ClientOnFailure,
>;

pub fn grpc_trace_layer() -> GrpcClientTraceLayer {
    TraceLayer::new_for_grpc()
        .make_span_with(ClientMakeSpan)
        .on_request(ClientOnRequest)
        .on_response(ClientOnResponse)
        .on_failure(ClientOnFailure)
        .on_eos(ClientOnEos)
}

#[derive(Debug, Clone)]
pub struct ClientMakeSpan;

impl MakeSpan<BoxBody<Bytes, hyper::Error>> for ClientMakeSpan {
    fn make_span(&mut self, request: &hyper::Request<BoxBody<Bytes, hyper::Error>>) -> Span {
        info_span!(
            "client gRPC request",
            request_method = request.method().to_string(),
            request_path = request.uri().path().to_string(),
        )
    }
}

#[derive(Debug, Clone)]
pub struct ClientOnRequest;

impl OnRequest<BoxBody<Bytes, hyper::Error>> for ClientOnRequest {
    fn on_request(&mut self, request: &hyper::Request<BoxBody<Bytes, hyper::Error>>, span: &Span) {
        let _guard = span.enter();
        info!(
            "outgoing gRPC client request to {} {} with trace {:?}",
            request.method(),
            request.uri().path(),
            current_trace_id(),
        );
        info!(
            monotonic_counter.incoming_request_count = 1,
            request_method = request.method().as_str(),
            request_path = request.uri().path()
        );
    }
}

#[derive(Debug, Clone)]
pub struct ClientOnResponse;

impl OnResponse<Incoming> for ClientOnResponse {
    fn on_response(self, response: &Response<Incoming>, latency: Duration, span: &Span) {
        let _guard = span.enter();
        info!(
            "gRPC client response {} for request with trace {:?} received in {} ms",
            &response.status(),
            current_trace_id(),
            latency.as_millis()
        );

        // On every response
        info!(
            monotonic_counter.client_response_count = 1,
            response_status = response.status().as_u16(),
            request_duration = latency.as_millis()
        );
        info!(
            histogram.client_request_duration = latency.as_millis() as u64,
            response_status = response.status().as_u16()
        );

        if response.status().is_server_error() {
            // On every server error (HTTP 5xx) response
            info!(
                monotonic_counter.client_5xx_response_count = 1,
                response_status = response.status().as_u16(),
                request_duration = latency.as_millis()
            );
        } else if response.status().is_client_error() {
            // On every client error (HTTP 4xx) response
            info!(
                monotonic_counter.client_4xx_response_count = 1,
                response_status = response.status().as_u16(),
                request_duration = latency.as_millis()
            );
        } else if response.status().is_success() {
            // On every successful (HTTP 2xx) response
            info!(
                monotonic_counter.client_success_response_count = 1,
                response_status = response.status().as_u16(),
                request_duration = latency.as_millis()
            );
        } else {
            error!(
                "unexpected gRPC client response status code: {}",
                response.status().as_u16()
            );
        }
    }
}

#[derive(Debug, Clone)]
pub struct ClientOnFailure;

impl OnFailure<GrpcFailureClass> for ClientOnFailure {
    fn on_failure(
        &mut self,
        failure_classification: GrpcFailureClass,
        latency: Duration,
        span: &Span,
    ) {
        let _guard = span.enter();
        let trace_id = current_trace_id();
        let latency_ms = latency.as_millis().to_string();

        let (status_code, error) = match failure_classification {
            GrpcFailureClass::Code(code) => {
                error!(
                    ?trace_id,
                    code, latency_ms, "gRPC client failed to handle request",
                );
                (Some(grpc_to_http_code(tonic::Code::from(code.get()))), None)
            }
            GrpcFailureClass::Error(error) => {
                error!(
                    ?trace_id,
                    latency_ms, "gRPC client failed to handle request: {}", error,
                );
                (None, Some(error))
            }
        };

        info!(
            monotonic_counter.client_request_failure_count = 1,
            latency_ms,
            ?status_code,
            ?error
        );
        info!(
            monotonic_counter.client_5xx_response_count = 1,
            latency_ms,
            ?status_code,
            ?error
        );
    }
}

#[derive(Debug, Clone)]
pub struct ClientOnEos;

impl OnEos for ClientOnEos {
    fn on_eos(self, trailers: Option<&HeaderMap>, stream_duration: Duration, span: &Span) {
        let _guard = span.enter();
        info!(
            "gRPC client stream response for request with trace {:?} closed after {} ms with trailers: {:?}",
            current_trace_id(),
            stream_duration.as_millis(),
            trailers
        );
        info!(
            monotonic_counter.client_stream_response_count = 1,
            stream_duration = stream_duration.as_millis()
        );
        info!(histogram.client_stream_response_duration = stream_duration.as_millis() as u64);
    }
}

#[cfg(test)]
mod tests {
    use errors::grpc_to_http_code;

    use super::*;
    use crate::{
        health::{HealthCheckResult, HealthStatus},
        pb::grpc::health::v1::{health_check_response::ServingStatus, HealthCheckResponse},
    };

    async fn mock_grpc_response(
        health_status: Option<i32>,
        tonic_status: Option<tonic::Status>,
    ) -> Result<tonic::Response<HealthCheckResponse>, tonic::Status> {
        match health_status {
            Some(health_status) => Ok(tonic::Response::new(HealthCheckResponse {
                status: health_status,
            })),
            None => Err(tonic_status
                .expect("tonic_status must be provided for test if health_status is None")),
        }
    }

    #[tokio::test]
    async fn test_grpc_health_check_responses() {
        // READY responses from gRPC 0 OK from serving status 1 SERVING
        let response = mock_grpc_response(Some(ServingStatus::Serving as i32), None).await;
        let result = HealthCheckResult::from(response);
        assert_eq!(result.status, HealthStatus::Healthy);
        assert_eq!(result.code, grpc_to_http_code(tonic::Code::Ok));
        assert_eq!(result.reason, None);
        let serialized = serde_json::to_string(&result).unwrap();
        assert_eq!(serialized, r#"{"status":"HEALTHY"}"#);

        // NOT_READY response from gRPC 0 OK form serving status 2 NOT_SERVING
        let response = mock_grpc_response(Some(ServingStatus::NotServing as i32), None).await;
        let result = HealthCheckResult::from(response);
        assert_eq!(result.status, HealthStatus::Unhealthy);
        assert_eq!(result.code, grpc_to_http_code(tonic::Code::Ok));
        assert_eq!(result.reason, Some("NOT_SERVING".to_string()));
        let serialized = serde_json::to_string(&result).unwrap();
        assert_eq!(
            serialized,
            r#"{"status":"UNHEALTHY","reason":"NOT_SERVING"}"#
        );

        // UNKNOWN response from gRPC 0 OK from serving status 0 UNKNOWN
        let response = mock_grpc_response(Some(ServingStatus::Unknown as i32), None).await;
        let result = HealthCheckResult::from(response);
        assert_eq!(result.status, HealthStatus::Unknown);
        assert_eq!(result.code, grpc_to_http_code(tonic::Code::Ok));
        assert_eq!(result.reason, Some("UNKNOWN".to_string()));
        let serialized = serde_json::to_string(&result).unwrap();
        assert_eq!(serialized, r#"{"status":"UNKNOWN","reason":"UNKNOWN"}"#);

        // UNKNOWN response from gRPC 0 OK from serving status 3 SERVICE_UNKNOWN
        let response = mock_grpc_response(Some(ServingStatus::ServiceUnknown as i32), None).await;
        let result = HealthCheckResult::from(response);
        assert_eq!(result.status, HealthStatus::Unknown);
        assert_eq!(result.code, grpc_to_http_code(tonic::Code::Ok));
        assert_eq!(result.reason, Some("SERVICE_UNKNOWN".to_string()));
        let serialized = serde_json::to_string(&result).unwrap();
        assert_eq!(
            serialized,
            r#"{"status":"UNKNOWN","reason":"SERVICE_UNKNOWN"}"#
        );

        // UNKNOWN response from other gRPC error codes (covering main ones)
        let codes = [
            tonic::Code::InvalidArgument,
            tonic::Code::Internal,
            tonic::Code::NotFound,
            tonic::Code::Unimplemented,
            tonic::Code::Unauthenticated,
            tonic::Code::PermissionDenied,
            tonic::Code::Unavailable,
        ];
        for code in codes.into_iter() {
            let status = tonic::Status::new(code, "some error message");
            let code = grpc_to_http_code(code);
            let response = mock_grpc_response(None, Some(status.clone())).await;
            let result = HealthCheckResult::from(response);
            assert_eq!(result.status, HealthStatus::Unknown);
            assert_eq!(result.code, code);
            assert_eq!(result.reason, Some("some error message".to_string()));
            let serialized = serde_json::to_string(&result).unwrap();
            assert_eq!(
                serialized,
                format!(
                    r#"{{"status":"UNKNOWN","code":{},"reason":"some error message"}}"#,
                    code.as_u16()
                ),
            );
        }
    }

    #[test]
    fn test_is_valid_hostname() {
        let valid_hostnames = ["localhost", "example.route.cloud.com", "127.0.0.1"];
        for hostname in valid_hostnames {
            assert!(is_valid_hostname(hostname));
        }
        let invalid_hostnames = [
            "-LoCaLhOST_",
            ".invalid",
            "invalid.ending-.char",
            "@asdf",
            "too-long-of-a-hostnameeeeeeeeeeeeeeeeeeeeeeeeeeeeeeeeeeeeeeeeeeeeeeee",
        ];
        for hostname in invalid_hostnames {
            assert!(!is_valid_hostname(hostname));
        }
    }
}<|MERGE_RESOLUTION|>--- conflicted
+++ resolved
@@ -39,7 +39,6 @@
 use tonic::{metadata::MetadataMap, Request};
 use tower::timeout::TimeoutLayer;
 use tower::ServiceBuilder;
-<<<<<<< HEAD
 use tower_http::{
     classify::{GrpcErrorsAsFailures, GrpcFailureClass, SharedClassifier},
     trace::{
@@ -48,9 +47,6 @@
     },
 };
 use tracing::{debug, error, info, info_span, instrument, Span};
-=======
-use tracing::{debug, instrument, Span};
->>>>>>> 74cd63ab
 use tracing_opentelemetry::OpenTelemetrySpanExt;
 use url::Url;
 
@@ -265,10 +261,7 @@
     let client =
         hyper_util::client::legacy::Client::builder(TokioExecutor::new()).build(timeout_conn);
     let client = ServiceBuilder::new()
-<<<<<<< HEAD
         .layer(http_trace_layer())
-=======
->>>>>>> 74cd63ab
         .layer(TimeoutLayer::new(request_timeout))
         .service(client);
     Ok(HttpClient::new(base_url, client))
@@ -334,17 +327,12 @@
         .await
         .unwrap_or_else(|error| panic!("error creating grpc client: {error}"));
 
-<<<<<<< HEAD
     let client = new(channel);
+    // Adds tower::Service wrapper to allow for enable middleware layers to be added
     let channel = ServiceBuilder::new()
         .layer(grpc_trace_layer())
         .service(client);
     GrpcClient(channel)
-=======
-    // Adds tower::Service wrapper to allow for enable middleware layers to be added
-    let channel = ServiceBuilder::new().service(channel);
-    new(channel)
->>>>>>> 74cd63ab
 }
 
 /// Returns `true` if hostname is valid according to [IETF RFC 1123](https://tools.ietf.org/html/rfc1123).
