--- conflicted
+++ resolved
@@ -455,26 +455,6 @@
       title: Chat Detection Response
       required: ["detections"]
     
-    # NOTE: overlap with https://github.com/foundation-model-stack/fms-guardrails-orchestrator/pull/209
-    MessageDetections:
-      title: Message Detections
-      properties:
-        message_index:
-          oneOf:
-            - type: string # "all"
-            - type: integer # index
-          title: Index of message
-        results:
-          title: Detection results
-          type: array
-          items:
-            anyOf:
-              - $ref: '#/components/schemas/DetectionContentResponseObject'
-              - $ref: '#/components/schemas/DetectionContextDocsResponseObject'
-              - $ref: '#/components/schemas/GeneratedTextDetectionResponseObject'
-      required:
-        - message_index
-    
     DetectionContextDocsRequest:
       properties:
         detectors:
@@ -503,12 +483,7 @@
             - "https://en.wikipedia.org/wiki/IBM"
             - "https://research.ibm.com/"
       required: ["detectors", "content", "context_type", "context"]
-<<<<<<< HEAD
-      title: Detection Context Docs Request
-    # NOTE: overlap with https://github.com/foundation-model-stack/fms-guardrails-orchestrator/pull/209
-=======
       title: Context Docs Detection Request
->>>>>>> c03af665
     DetectionContextDocsResponse:
       properties:
         detections:
@@ -534,10 +509,7 @@
               $ref: '#/components/schemas/EvidenceObj'
             type: array
       title: Context Docs Detection Response Object
-<<<<<<< HEAD
-=======
 
->>>>>>> c03af665
     GenerationDetectionRequest:
       properties:
         model_id:
@@ -601,7 +573,6 @@
       type: object
       required: ["generated_text", "prompt", "detectors"]
       title: Generated-Text Detection Request
-    # NOTE: overlap with https://github.com/foundation-model-stack/fms-guardrails-orchestrator/pull/209
     GeneratedTextDetectionResponse:
       properties:
         detections:
@@ -622,13 +593,8 @@
           type: number
           title: Score
       title: Generated Text Detection Response Object
-<<<<<<< HEAD
-      
-    
-=======
 
     ########################## Classification #################################
->>>>>>> c03af665
     ClassifiedGeneratedTextResult:
       properties:
         generated_text:
