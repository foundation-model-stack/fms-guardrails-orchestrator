openapi: 3.0.1
info:
  title: FMS Orchestrator API
  version: 0.1.0
tags:
<<<<<<< HEAD
    - name: Text Generation with detections
      description: Detections on text generation model input and/or output
    - name: Detection tasks
      description: Standalone detections
    - name: Chat Completions with detections
=======
    - name: Task - Text Generation, with detection
      description: Detections on text generation model input and/or output
    - name: Task - Detection
      description: Standalone detections
    - name: Task - Chat Completions, with detection
>>>>>>> 441ae938
      description: Detections on list of messages comprising a conversation and/or completions from a model
paths:
  /api/v1/task/classification-with-text-generation:
    post:
      tags:
<<<<<<< HEAD
        - Text Generation with detections
=======
        - Task - Text Generation, with detection
>>>>>>> 441ae938
      summary: Guardrails Unary Handler
      operationId: >-
        guardrails_unary_handler_api_v1_text_classification_with_text_generation_post
      requestBody:
        content:
          application/json:
            schema:
              $ref: '#/components/schemas/GuardrailsHttpRequest'
        required: true
      responses:
        '200':
          description: Successful Response
          content:
            application/json:
              schema:
                $ref: '#/components/schemas/ClassifiedGeneratedTextResult'
        '404':
          description: Resource Not Found
          content:
            application/json:
              schema:
                $ref: '#/components/schemas/Error'
        '422':
          description: Validation Error
          content:
            application/json:
              schema:
                $ref: '#/components/schemas/Error'
  /api/v1/task/server-streaming-classification-with-text-generation:
    post:
      tags:
<<<<<<< HEAD
        - Text Generation with detections
=======
        - Task - Text Generation, with detection
>>>>>>> 441ae938
      summary: Guardrails Server Stream Handler
      operationId: >-
        guardrails_server_stream_handler_api_v1_text_server_streaming_classification_with_text_generation_post
      requestBody:
        content:
          application/json:
            schema:
              $ref: '#/components/schemas/GuardrailsHttpRequest'
        required: true
      responses:
        '200':
          description: Successful Response
          content:
            application/json:
              schema:
                $ref: '#/components/schemas/ClassifiedGeneratedTextStreamResult'
        '404':
          description: Resource Not Found
          content:
            application/json:
              schema:
                $ref: '#/components/schemas/Error'
        '422':
          description: Validation Error
          content:
            application/json:
              schema:
                $ref: '#/components/schemas/Error'
  /api/v2/text/generation-detection:
    post:
      tags:
<<<<<<< HEAD
        - Text Generation with detections
=======
        - Task - Text Generation, with detection
>>>>>>> 441ae938
      summary: Generation task performing detection on prompt and generated text
      operationId: >-
        api_v2_detection_text_generation_detection_unary_handler
      requestBody:
        content:
          application/json:
            schema:
              $ref: '#/components/schemas/GenerationDetectionRequest'
        required: true
      responses:
        '200':
          description: Successful Response
          content:
            application/json:
              schema:
                $ref: '#/components/schemas/GenerationDetectionResponse'
        '404':
          description: Resource Not Found
          content:
            application/json:
              schema:
                $ref: '#/components/schemas/Error'
        '422':
          description: Validation Error
          content:
            application/json:
              schema:
                $ref: '#/components/schemas/Error'

  /api/v2/text/detection/content:
    post:
      tags:
<<<<<<< HEAD
        - Detection tasks
=======
        - Task - Detection
>>>>>>> 441ae938
      summary: Detection task on input content
      operationId: >-
        api_v2_detection_text_content_unary_handler
      requestBody:
        content:
          application/json:
            schema:
              $ref: '#/components/schemas/DetectionContentRequest'
        required: true
      responses:
        '200':
          description: Successful Response
          content:
            application/json:
              schema:
                $ref: '#/components/schemas/DetectionContentResponse'
        '404':
          description: Resource Not Found
          content:
            application/json:
              schema:
                $ref: '#/components/schemas/Error'
        '422':
          description: Validation Error
          content:
            application/json:
              schema:
                $ref: '#/components/schemas/Error'
  /api/v2/text/detection/chat:
    post:
      tags:
<<<<<<< HEAD
        - Detection tasks
=======
        - Task - Detection
>>>>>>> 441ae938
      summary: Detection task on input chat
      operationId: >-
        api_v2_detection_text_chat_unary_handler
      requestBody:
        content:
          application/json:
            schema:
              $ref: '#/components/schemas/DetectionChatRequest'
        required: true
      responses:
        '200':
          description: Successful Response
          content:
            application/json:
              schema:
                $ref: '#/components/schemas/DetectionChatResponse'
        '404':
          description: Resource Not Found
          content:
            application/json:
              schema:
                $ref: '#/components/schemas/Error'
        '422':
          description: Validation Error
          content:
            application/json:
              schema:
                $ref: '#/components/schemas/Error'

  /api/v2/text/detection/context:
    post:
      tags:
<<<<<<< HEAD
        - Detection tasks
=======
        - Task - Detection
>>>>>>> 441ae938
      summary: Detection task on input content based on context documents
      operationId: >-
        api_v2_detection_text_context_docs_unary_handler
      requestBody:
        content:
          application/json:
            schema:
              $ref: '#/components/schemas/DetectionContextDocsRequest'
        required: true
      responses:
        '200':
          description: Successful Response
          content:
            application/json:
              schema:
                $ref: '#/components/schemas/DetectionContextDocsResponse'
        '404':
          description: Resource Not Found
          content:
            application/json:
              schema:
                $ref: '#/components/schemas/Error'
        '422':
          description: Validation Error
          content:
            application/json:
              schema:
                $ref: '#/components/schemas/Error'
  /api/v2/text/detection/generated:
    post:
      tags:
        - Task - Detection
      summary: Detection task performing detection on prompt and generated text
      operationId: >-
        api_v2_detection_text_generated_unary_handler
      requestBody:
        content:
          application/json:
            schema:
              $ref: '#/components/schemas/GeneratedTextDetectionRequest'
        required: true
      responses:
        '200':
          description: Successful Response
          content:
            application/json:
              schema:
                $ref: '#/components/schemas/GeneratedTextDetectionResponse'
        '404':
          description: Resource Not Found
          content:
            application/json:
              schema:
                $ref: '#/components/schemas/Error'
        '422':
          description: Validation Error
          content:
            application/json:
              schema:
                $ref: '#/components/schemas/Error'
<<<<<<< HEAD
  
  /api/v2/chat/completions-detection:
    # TODO: update below
    post:
        operationId: createChatCompletion
        tags:
            - Chat Completions with detections
        summary: Creates a model response for the given chat conversation.
        requestBody:
            required: true
            content:
                application/json:
                    schema:
                        $ref: "#/components/schemas/CreateChatCompletionRequest"
        responses:
            "200":
                description: OK
                content:
                    application/json:
                        schema:
                            $ref: "#/components/schemas/CreateChatCompletionResponse"

        x-oaiMeta:
            name: Create chat completion
            group: chat
            returns: |
                Returns a [chat completion](/docs/api-reference/chat/object) object, or a streamed sequence of [chat completion chunk](/docs/api-reference/chat/streaming) objects if the request is streamed.
            path: create
            examples:
                - title: Default
                  request:
                      curl: |
                          curl https://api.openai.com/v1/chat/completions \
                            -H "Content-Type: application/json" \
                            -H "Authorization: Bearer $OPENAI_API_KEY" \
                            -d '{
                              "model": "VAR_model_id",
                              "messages": [
                                {
                                  "role": "system",
                                  "content": "You are a helpful assistant."
                                },
                                {
                                  "role": "user",
                                  "content": "Hello!"
                                }
                              ]
                            }'
                      python: |
                          from openai import OpenAI
                          client = OpenAI()

                          completion = client.chat.completions.create(
                            model="VAR_model_id",
                            messages=[
                              {"role": "system", "content": "You are a helpful assistant."},
                              {"role": "user", "content": "Hello!"}
                            ]
                          )

                          print(completion.choices[0].message)
                      node.js: |-
                          import OpenAI from "openai";

                          const openai = new OpenAI();

                          async function main() {
                            const completion = await openai.chat.completions.create({
                              messages: [{ role: "system", content: "You are a helpful assistant." }],
                              model: "VAR_model_id",
                            });

                            console.log(completion.choices[0]);
                          }

                          main();
                  response: &chat_completion_example |
                      {
                        "id": "chatcmpl-123",
                        "object": "chat.completion",
                        "created": 1677652288,
                        "model": "gpt-4o-mini",
                        "system_fingerprint": "fp_44709d6fcb",
                        "choices": [{
                          "index": 0,
                          "message": {
                            "role": "assistant",
                            "content": "\n\nHello there, how may I assist you today?",
                          },
                          "logprobs": null,
                          "finish_reason": "stop"
                        }],
                        "usage": {
                          "prompt_tokens": 9,
                          "completion_tokens": 12,
                          "total_tokens": 21
                        }
                      }
=======
     
>>>>>>> 441ae938

components:
  schemas:
    DetectionContentRequest:
      properties:
        detectors:
          type: object
          title: Detectors
          default: {}
          example: 
            hap-v1-model-en: {}
        content:
          type: string
          title: Content
      required: ["detectors", "content"]
      additionalProperties: false
      type: object
      title: Content Detection Request
    DetectionContentResponse:
      properties:
        detections:
          type: array
          items:
            $ref: '#/components/schemas/DetectionContentResponseObject'
      additionalProperties: false
      required: ["detections"]
      type: object
      title: Content Detection Response
    DetectionContentResponseObject:
      properties:
        start:
          type: integer
          title: Start
        end:
          type: integer
          title: End
        text:
          type: string
          title: Text
        detection_type:
          type: string
          title: Detection Type
        detection:
          type: string
          title: Detection
        score:
          type: number
          title: Score

    DetectionChatRequest:
      properties:
        detectors:
          type: object
          title: Detectors
          default: {}
          example: 
            chat-v1-model-en: {}
        chat_history:
          type: array
          title: Chat History
          default: {}
          items:
            $ref: '#/components/schemas/ChatHistoryObject'
          example:
            - content: "Hi, is this powered by siri or alexa?"
              author: "user"
            - content: "Better, it's watsonx"
              author: "assistant"
            - content: "You are a helpful assistant."
              author: "system"
      additionalProperties: false
      required: ["detectors", "chat_history"]
      type: object
      title: Chat Detection Request
    ChatHistoryObject:
      properties:
        content:
          type: string
          title: Content
          default: ""
          example: "Hi I am AI Agent"
        author:
          type: string
          title: Author
          default: ""
          example: "assistant"
      title: Chat History Object
      required: ["content", "author"]
    DetectionChatResponse:
      properties:
        detections:
          type: array
          items:
            type: object
            title: Detection Object
            properties:
              detection_type:
                type: string
                title: Detection Type
              detection:
                type: string
                title: Detection
              score:
                type: number
                title: Score
      title: Detection Chat Response
      required: ["detections"]
    
    DetectionContextDocsRequest:
      properties:
        detectors:
          type: object
          title: Detectors
          default: {}
          example: 
            context-v1-model-en: {}
        content:
          type: string
          title: Content
          default: ""
          example: "What is the name of the solar powered car race held every two years?"
        context_type:
          type: string
          title: Context Type
          default: ""
          example: "url"
        context:
          type: array
          title: Context
          default: []
          items:
            type: string
          example:
            - "https://en.wikipedia.org/wiki/IBM"
            - "https://research.ibm.com/"
      required: ["detectors", "content", "context_type", "context"]
      title: Detection Context Docs Request
    DetectionContextDocsResponse:
      properties:
        detections:
          type: array
          items:
            type: object
            title: Detection Object
            properties:
              detection_type:
                type: string
                title: Detection Type
              detection:
                type: string
                title: Detection
              score:
                type: number
                title: Score
              evidence:
                anyOf:
                - items:
                    $ref: '#/components/schemas/EvidenceObj'
                  type: array
      required: ["detections"]
      title: Detection Context Docs Response
    GenerationDetectionRequest:
      properties:
        model_id:
          type: string
          title: Model Id
        prompt:
          type: string
          title: Prompt
        detectors:
          type: object
          title: Detectors
          default: {}
          example: 
            generation-detection-v1-model-en: {}
        text_gen_parameters:
          allOf:
            - $ref: '#/components/schemas/GuardrailsTextGenerationParameters'
      type: object
      required: ["model_id", "prompt", "detectors"]
      title: Generation-Detection Request
    GenerationDetectionResponse:
      properties:
        generated_text:
          type: string
          title: Generated Text
        detections:
          type: array
          items:
            type: object
            title: Detection Object
            properties:
              detection_type:
                type: string
                title: Detection Type
              detection:
                type: string
                title: Detection
              score:
                type: number
                title: Score
        input_token_count:
          type: string
          title: Input token Count
      title: Generation Detection Response
      required: ["generated_text", "detections"]
            
    GeneratedTextDetectionRequest:
      properties:
        prompt:
          type: string
          title: Prompt
        generated_text:
          type: string
          title: Generated Text
        detectors:
          type: object
          title: Detectors
          default: {}
          example: 
            generated-detection-v1-model-en: {}
      type: object
      required: ["generated_text", "prompt", "detectors"]
      title: Generated-Text Detection Request
    GeneratedTextDetectionResponse:
      properties:
        detections:
          type: array
          items:
            type: object
            title: Detection Object
            properties:
              detection_type:
                type: string
                title: Detection Type
              detection:
                type: string
                title: Detection
              score:
                type: number
                title: Score
      required: ["detections"]
      title: Generated Text Detection Docs Response
      
    
    ClassifiedGeneratedTextResult:
      properties:
        generated_text:
          anyOf:
            - type: string
          title: Generated Text
        token_classification_results:
          anyOf:
            - $ref: '#/components/schemas/TextGenTokenClassificationResults'
        finish_reason:
          anyOf:
            - $ref: '#/components/schemas/FinishReason'
        generated_token_count:
          anyOf:
            - type: integer
          title: Generated Token Count
        seed:
          anyOf:
            - type: integer
          title: Seed
        input_token_count:
          anyOf:
            - type: integer
          title: Input Token Count
        warnings:
          anyOf:
            - items:
                $ref: '#/components/schemas/InputWarning'
              type: array
          title: Warnings
        tokens:
          anyOf:
            - items:
                $ref: '#/components/schemas/GeneratedToken'
              type: array
          title: Tokens
        input_tokens:
          anyOf:
            - items:
                $ref: '#/components/schemas/GeneratedToken'
              type: array
          title: Input Tokens
      additionalProperties: false
      required: ["input_token_count", "token_classification_results"]
      type: object
      title: Classified Generated Text Result
    ClassifiedGeneratedTextStreamResult:
      properties:
        generated_text:
          anyOf:
            - type: string
          title: Generated Text
        token_classification_results:
          anyOf:
            - $ref: '#/components/schemas/TextGenTokenClassificationResults'
        finish_reason:
          anyOf:
            - $ref: '#/components/schemas/FinishReason'
        generated_token_count:
          anyOf:
            - type: integer
          title: Generated Token Count
        seed:
          anyOf:
            - type: integer
          title: Seed
        input_token_count:
          anyOf:
            - type: integer
          title: Input Token Count
        warnings:
          anyOf:
            - items:
                $ref: '#/components/schemas/InputWarning'
              type: array
          title: Warnings
        tokens:
          anyOf:
            - items:
                $ref: '#/components/schemas/GeneratedToken'
              type: array
          title: Tokens
        input_tokens:
          anyOf:
            - items:
                $ref: '#/components/schemas/GeneratedToken'
              type: array
          title: Input Tokens
        processed_index:
          anyOf:
            - type: integer
          title: Processed Index
        start_index:
          type: integer
          title: Start Index
      additionalProperties: false
      required: ["input_token_count", "token_classification_results"]
      type: object
      title: Classified Generated Text Stream Result
    Error:
      type: object
      properties:
        code:
          type: number
        details:
          type: string
      required:
        - code
        - details
    ExponentialDecayLengthPenalty:
      properties:
        start_index:
          type: integer
          title: Start Index
        decay_factor:
          type: number
          title: Decay Factor
      additionalProperties: false
      type: object
      title: Exponential Decay Length Penalty
    Evidence:
      properties:
        name:
          type: string
          title: Name
          description: Name for the evidence
          example: context_chunk
        value:
          type: string
          title: Value
          description: Value for the evidence
          example: one chunk of context
        score:
          type: number
          title: Score
          example: 0.5
      type: object
      required:
        - name
      title: Evidence
    EvidenceObj:
      properties:
        name:
          type: string
          title: Name
          description: Name for the evidence
          example: context
        value:
          type: string
          title: Value
          description: Value for the evidence
          example: This is one context sentence.
        score:
          type: number
          title: Score
          example: 0.5
        evidence:
          anyOf:
            - items:
                $ref: '#/components/schemas/Evidence'
              type: array
      type: object
      required:
        - name
      title: EvidenceObj
    FinishReason:
      type: string
      enum:
        - NOT_FINISHED
        - MAX_TOKENS
        - EOS_TOKEN
        - CANCELLED
        - TIME_LIMIT
        - STOP_SEQUENCE
        - TOKEN_LIMIT
        - ERROR
      title: Finish Reason
    GeneratedToken:
      properties:
        text:
          type: string
          title: Text
        logprob:
          anyOf:
            - type: number
          title: Logprob
        rank:
          anyOf:
            - type: integer
          title: Rank
      additionalProperties: false
      type: object
      required: ["text"]
      title: Generated Token
    GuardrailsConfig:
      properties:
        input:
          type: object
          title: Input
          default:
            models: {}
            masks: []
        output:
          additionalProperties:
            type: object
          type: object
          title: Output
          default:
            models: {}
      type: object
      title: Guardrails Config
    GuardrailsHttpRequest:
      properties:
        model_id:
          type: string
          title: Model Id
        inputs:
          type: string
          title: Inputs
        guardrail_config:
          allOf:
            - $ref: '#/components/schemas/GuardrailsConfig'
          default:
            input:
              masks: []
              models: {}
            output:
              models: {}
        text_gen_parameters:
          allOf:
            - $ref: '#/components/schemas/GuardrailsTextGenerationParameters'
      type: object
      required:
        - model_id
        - inputs
      title: Guardrails Http Request
    GuardrailsTextGenerationParameters:
      properties:
        max_new_tokens:
          type: integer
          title: Max New Tokens
        min_new_tokens:
          type: integer
          title: Min New Tokens
        truncate_input_tokens:
          type: integer
          title: Truncate Input Tokens
        decoding_method:
          type: string
          title: Decoding Method
        top_k:
          type: integer
          title: Top K
        top_p:
          type: number
          title: Top P
        typical_p:
          type: number
          title: Typical P
        temperature:
          type: number
          title: Temperature
        repetition_penalty:
          type: number
          title: Repetition Penalty
        max_time:
          type: number
          title: Max Time
        exponential_decay_length_penalty:
          allOf:
            - $ref: '#/components/schemas/ExponentialDecayLengthPenalty'
        stop_sequences:
          items:
            type: string
          type: array
          title: Stop Sequences
        seed:
          type: integer
          title: Seed
        preserve_input_text:
          type: boolean
          title: Preserve Input Text
        input_tokens:
          type: boolean
          title: Input Tokens
        generated_tokens:
          type: boolean
          title: Generated Tokens
        token_logprobs:
          type: boolean
          title: Token Logprobs
        token_ranks:
          type: boolean
          title: Token Ranks
        include_stop_sequence:
          type: boolean
          title: Include Stop Sequence
      additionalProperties: false
      type: object
      title: Guardrails Text Generation Parameters
    InputWarning:
      properties:
        id:
          allOf:
            - $ref: '#/components/schemas/InputWarningReason'
        message:
          type: string
          title: Message
      additionalProperties: false
      type: object
      title: Input Warning
    InputWarningReason:
      enum: [UNSUITABLE_INPUT]
      title: Input Warning Reason
    TextGenTokenClassificationResults:
    # By default open-api spec consider all fields as optional
      properties:
        input:
          anyOf:
            - items:
                $ref: '#/components/schemas/TokenClassificationResult'
              type: array
          title: Input
        output:
          anyOf:
            - items:
                $ref: '#/components/schemas/TokenClassificationResult'
              type: array
          title: Output
      additionalProperties: false
      type: object
      title: Text Gen Token Classification Results
    TokenClassificationResult:
      properties:
        start:
          type: integer
          title: Start
        end:
          type: integer
          title: End
        word:
          type: string
          title: Word
        entity:
          type: string
          title: Entity
        entity_group:
          type: string
          title: Entity Group
        score:
          type: number
          title: Score
        token_count:
          anyOf:
            - type: integer
          title: Token Count
      additionalProperties: false
      required: ["start", "end", "word", "entity", "entity_group", "score"]
      type: object
      title: Token Classification Result<|MERGE_RESOLUTION|>--- conflicted
+++ resolved
@@ -3,29 +3,17 @@
   title: FMS Orchestrator API
   version: 0.1.0
 tags:
-<<<<<<< HEAD
-    - name: Text Generation with detections
-      description: Detections on text generation model input and/or output
-    - name: Detection tasks
-      description: Standalone detections
-    - name: Chat Completions with detections
-=======
     - name: Task - Text Generation, with detection
       description: Detections on text generation model input and/or output
     - name: Task - Detection
       description: Standalone detections
     - name: Task - Chat Completions, with detection
->>>>>>> 441ae938
       description: Detections on list of messages comprising a conversation and/or completions from a model
 paths:
   /api/v1/task/classification-with-text-generation:
     post:
       tags:
-<<<<<<< HEAD
-        - Text Generation with detections
-=======
         - Task - Text Generation, with detection
->>>>>>> 441ae938
       summary: Guardrails Unary Handler
       operationId: >-
         guardrails_unary_handler_api_v1_text_classification_with_text_generation_post
@@ -57,11 +45,7 @@
   /api/v1/task/server-streaming-classification-with-text-generation:
     post:
       tags:
-<<<<<<< HEAD
-        - Text Generation with detections
-=======
         - Task - Text Generation, with detection
->>>>>>> 441ae938
       summary: Guardrails Server Stream Handler
       operationId: >-
         guardrails_server_stream_handler_api_v1_text_server_streaming_classification_with_text_generation_post
@@ -93,11 +77,7 @@
   /api/v2/text/generation-detection:
     post:
       tags:
-<<<<<<< HEAD
-        - Text Generation with detections
-=======
         - Task - Text Generation, with detection
->>>>>>> 441ae938
       summary: Generation task performing detection on prompt and generated text
       operationId: >-
         api_v2_detection_text_generation_detection_unary_handler
@@ -130,11 +110,7 @@
   /api/v2/text/detection/content:
     post:
       tags:
-<<<<<<< HEAD
-        - Detection tasks
-=======
         - Task - Detection
->>>>>>> 441ae938
       summary: Detection task on input content
       operationId: >-
         api_v2_detection_text_content_unary_handler
@@ -166,11 +142,7 @@
   /api/v2/text/detection/chat:
     post:
       tags:
-<<<<<<< HEAD
-        - Detection tasks
-=======
         - Task - Detection
->>>>>>> 441ae938
       summary: Detection task on input chat
       operationId: >-
         api_v2_detection_text_chat_unary_handler
@@ -203,11 +175,7 @@
   /api/v2/text/detection/context:
     post:
       tags:
-<<<<<<< HEAD
-        - Detection tasks
-=======
         - Task - Detection
->>>>>>> 441ae938
       summary: Detection task on input content based on context documents
       operationId: >-
         api_v2_detection_text_context_docs_unary_handler
@@ -268,7 +236,6 @@
             application/json:
               schema:
                 $ref: '#/components/schemas/Error'
-<<<<<<< HEAD
   
   /api/v2/chat/completions-detection:
     # TODO: update below
@@ -367,9 +334,6 @@
                           "total_tokens": 21
                         }
                       }
-=======
-     
->>>>>>> 441ae938
 
 components:
   schemas:
